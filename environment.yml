name: pangolin-env
channels:
  - bioconda
  - conda-forge
  - defaults
dependencies:
  - biopython=1.74
  - iqtree
  - mafft
  - minimap2=2.17
  - iqtree
  - pip=19.3.1
  - python=3.6
  - snakemake-minimal=5.13
  - pip:
    - git+https://github.com/cov-ert/clusterfunk.git@v0.0.1
    - pytools==2020.1
<<<<<<< HEAD
    - dendropy>=4.4.0
    # - git+https://github.com/aineniamh/lineages.git
=======
    - git+https://github.com/aineniamh/lineages.git
>>>>>>> c8ef853c
<|MERGE_RESOLUTION|>--- conflicted
+++ resolved
@@ -15,9 +15,5 @@
   - pip:
     - git+https://github.com/cov-ert/clusterfunk.git@v0.0.1
     - pytools==2020.1
-<<<<<<< HEAD
     - dendropy>=4.4.0
-    # - git+https://github.com/aineniamh/lineages.git
-=======
     - git+https://github.com/aineniamh/lineages.git
->>>>>>> c8ef853c
