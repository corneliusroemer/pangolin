--- conflicted
+++ resolved
@@ -15,8 +15,4 @@
     - pandas==1.0.1
     - pytools==2020.1
     - dendropy>=4.4.0
-<<<<<<< HEAD
-    - git+https://github.com/aunderwo/lineages.git
-=======
-    - git+https://github.com/hCoV-2019/lineages.git
->>>>>>> c92c6df5
+    - git+https://github.com/hCoV-2019/lineages.git