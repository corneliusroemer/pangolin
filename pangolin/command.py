#!/usr/bin/env python3
from pangolin import __version__
import argparse
import os.path
import snakemake
import sys
from urllib import request
import subprocess
import json
from tempfile import gettempdir
import tempfile
import pprint
import json
import os
import joblib
import lineages
import pangoLEARN

import pkg_resources
from Bio import SeqIO


from . import _program


thisdir = os.path.abspath(os.path.dirname(__file__))
cwd = os.getcwd()

def main(sysargs = sys.argv[1:]):

    parser = argparse.ArgumentParser(prog = _program,
    description='pangolin: Phylogenetic Assignment of Named Global Outbreak LINeages',
    usage='''pangolin <query> [options]''')

    parser.add_argument('query', nargs="*", help='Query fasta file of sequences to analyse.')
    parser.add_argument('-o','--outdir', action="store",help="Output directory. Default: current working directory")
    parser.add_argument('--outfile', action="store",help="Optional output file name. Default: lineage_report.csv")
    parser.add_argument('-d', '--data', action='store',help="Data directory minimally containing a fasta alignment and guide tree")
    parser.add_argument('-n', '--dry-run', action='store_true',help="Go through the motions but don't actually run")
    parser.add_argument('--tempdir',action="store",help="Specify where you want the temp stuff to go. Default: $TMPDIR")
    parser.add_argument("--no-temp",action="store_true",help="Output all intermediate files, for dev purposes.")
    parser.add_argument('--decompress-model',action="store_true",dest="decompress",help="Permanently decompress the model file to save time running pangolin.")
    parser.add_argument('--max-ambig', action="store", default=0.5, type=float,help="Maximum proportion of Ns allowed for pangolin to attempt assignment. Default: 0.5",dest="maxambig")
    parser.add_argument('--min-length', action="store", default=10000, type=int,help="Minimum query length allowed for pangolin to attempt assignment. Default: 10000",dest="minlen")
    parser.add_argument('--panGUIlin', action='store_true',help="Run web-app version of pangolin",dest="panGUIlin")
    parser.add_argument('--legacy',action='store_true',help="LEGACY: Use original phylogenetic assignment methods with guide tree. Note, will be significantly slower than pangoLEARN")
    parser.add_argument('--write-tree', action='store_true',help="Output a phylogeny for each query sequence placed in the guide tree. Only works in combination with legacy `--assign-using-tree`",dest="write_tree")
    parser.add_argument('-t', '--threads', action='store',type=int,help="Number of threads")
    parser.add_argument("-p","--include-putative",action="store_true",help="Include the bleeding edge lineage definitions in assignment",dest="include_putative")
    parser.add_argument("--verbose",action="store_true",help="Print lots of stuff to screen")
    parser.add_argument("-v","--version", action='version', version=f"pangolin {__version__}")
    parser.add_argument("-lv","--lineages-version", action='version', version=f"lineages {lineages.__version__}",help="show lineages's version number and exit")
    parser.add_argument("-pv","--pangoLEARN-version", action='version', version=f"pangoLEARN {pangoLEARN.__version__}",help="show pangoLEARN's version number and exit")
<<<<<<< HEAD
    parser.add_argument("--update", action='store_true', default=False, help="Automatically updates to latest release of pangolin, pangoLEARN, and lineages then exits")
=======
    
>>>>>>> a0f2dbab

    if len(sysargs)<1:
        parser.print_help()
        sys.exit(-1)
    else:
        args = parser.parse_args(sysargs)
    args = parser.parse_args()

    if args.update:
        update(__version__, lineages.__version__, pangoLEARN.__version__)

    if args.legacy:
        snakefile = os.path.join(thisdir, 'scripts','Snakefile')
    # find the Snakefile
    else:
        snakefile = os.path.join(thisdir, 'scripts','pangolearn.smk')
    if not os.path.exists(snakefile):
        sys.stderr.write('Error: cannot find Snakefile at {}\n'.format(snakefile))
        sys.exit(-1)
    else:
        print("Found the snakefile")

    # to enable not having to pass a query if running update
    # by allowing query to accept 0 to many arguments
    if len(args.query) > 1:
        print(f"Error: Too many query (input) fasta files supplied: {args.query}\nPlease supply one only")
        parser.print_help()
        sys.exit(-1)
    else:
        # find the query fasta
        query = os.path.join(cwd, args.query[0])
        if not os.path.exists(query):
            sys.stderr.write('Error: cannot find query (input) fasta file at {}\nPlease enter your fasta sequence file and refer to pangolin usage at:\nhttps://github.com/hCoV-2019/pangolin#usage\n for detailed instructions\n'.format(query))
            sys.exit(-1)
        else:
            print(f"The query file is {query}")

        # default output dir
    outdir = ''
    if args.outdir:
        outdir = os.path.join(cwd, args.outdir)
        if not os.path.exists(outdir):
            try:
                os.mkdir(outdir)
            except:
                sys.stderr.write(f'Error: cannot create directory {outdir}')
                sys.exit(-1)
    else:
        outdir = cwd

    outfile = ""
    if args.outfile:
        outfile = os.path.join(outdir, args.outfile)
    else:
        outfile = os.path.join(outdir, "lineage_report.csv")

    tempdir = ''
    if args.tempdir:
        to_be_dir = os.path.join(cwd, args.tempdir)
        if not os.path.exists(to_be_dir):
            os.mkdir(to_be_dir)
        temporary_directory = tempfile.TemporaryDirectory(suffix=None, prefix=None, dir=to_be_dir)
        tempdir = temporary_directory.name
    else:
        temporary_directory = tempfile.TemporaryDirectory(suffix=None, prefix=None, dir=None)
        tempdir = temporary_directory.name

    if args.no_temp:
        print(f"--no-temp: All intermediate files will be written to {outdir}")
        tempdir = outdir



    """
    QC steps:
    1) check no empty seqs
    2) check N content
    3) write a file that contains just the seqs to run
    """

    do_not_run = []
    run = []
    for record in SeqIO.parse(query, "fasta"):
        # replace spaces in sequence headers with underscores
        record.id = record.description.replace(' ', '_')
        if "," in record.id:
            record.id=record.id.replace(",","_")

        if len(record) <args.minlen:
            record.description = record.description + f" fail=seq_len:{len(record)}"
            do_not_run.append(record)
            print(record.id, "\tsequence too short")
        else:
            num_N = str(record.seq).upper().count("N")
            prop_N = round((num_N)/len(record.seq), 2)
            if prop_N > args.maxambig:
                record.description = record.description + f" fail=N_content:{prop_N}"
                do_not_run.append(record)
                print(f"{record.id}\thas an N content of {prop_N}")
            else:
                run.append(record)

    if not args.legacy:
        if run == []:
            with open(outfile, "w") as fw:
                fw.write("taxon,lineage,probability,pangoLEARN_version,status,note\n")
                for record in do_not_run:
                    desc = record.description.split(" ")
                    reason = ""
                    for item in desc:
                        if item.startswith("fail="):
                            reason = item.split("=")[1]
                    fw.write(f"{record.id},None,0,{pangoLEARN.__version__},fail,{reason}\n")
            print(f'Note: no query sequences have passed the qc\n')
            sys.exit(0)

    post_qc_query = os.path.join(tempdir, 'query.post_qc.fasta')
    with open(post_qc_query,"w") as fw:
        SeqIO.write(run, fw, "fasta")
    qc_fail = os.path.join(tempdir,'query.failed_qc.fasta')
    with open(qc_fail,"w") as fw:
        SeqIO.write(do_not_run, fw, "fasta")

    # how many threads to pass
    if args.threads:
        threads = args.threads
    else:
        threads = 1

    print("Number of threads is", threads)

    config = {
        "query_fasta":post_qc_query,
        "outdir":outdir,
        "outfile":outfile,
        "tempdir":tempdir,
        "trim_start":265,   # where to pad to using datafunk
        "trim_end":29674,   # where to pad after using datafunk
        "qc_fail":qc_fail,
        "lineages_version":lineages.__version__,
        "pangoLEARN_version":pangoLEARN.__version__,
        "compressed_model_size": 460167
        }

    # find the data
    data_dir = ""
    if args.data:
        data_dir = os.path.join(cwd, args.data)

    if args.legacy:
        if not args.data:
            lineages_dir = lineages.__path__[0]
            data_dir = os.path.join(lineages_dir,"data")

        representative_aln = ""
        guide_tree = ""
        lineages_csv = ""

        for r,d,f in os.walk(data_dir):
            for fn in f:
                if args.include_putative:
                    if fn.endswith("putative.fasta"):
                        representative_aln = os.path.join(r, fn)
                    elif fn.endswith("putative.fasta.treefile"):
                        guide_tree = os.path.join(r, fn)
                    elif fn.endswith(".csv") and fn.startswith("lineages"):
                        lineages_csv = os.path.join(r, fn)
                else:
                    if fn.endswith("safe.fasta"):
                        representative_aln = os.path.join(r, fn)
                    elif fn.endswith("safe.fasta.treefile"):
                        guide_tree = os.path.join(r, fn)
                    elif fn.endswith(".csv") and fn.startswith("lineages"):
                        lineages_csv = os.path.join(r, fn)


        if representative_aln=="" or guide_tree=="" or lineages_csv=="":
            print("""Check your environment, didn't find appropriate files from the lineages repo, please see https://cov-lineages.org/pangolin.html for installation instructions. \nTreefile must end with `.treefile`.\
\nAlignment must be in `.fasta` format.\n Trained model must exist. \
If you've specified --include-putative\n \
you must have files ending in putative.fasta.treefile\nExiting.""")
            exit(1)
        else:
            print("\nData files found")
            print(f"Sequence alignment:\t{representative_aln}")
            print(f"Guide tree:\t\t{guide_tree}")
            print(f"Lineages csv:\t\t{lineages_csv}")
            config["representative_aln"]=representative_aln
            config["guide_tree"]=guide_tree

    else:
        if not args.data:
            pangoLEARN_dir = pangoLEARN.__path__[0]
            data_dir = os.path.join(pangoLEARN_dir,"data")
        print(f"Looking in {data_dir} for data files...")
        trained_model = ""
        header_file = ""
        lineages_csv = ""

        for r,d,f in os.walk(data_dir):
            for fn in f:
                if fn == "decisionTreeHeaders_v1.joblib":
                    header_file = os.path.join(r, fn)
                elif fn == "decisionTree_v1.joblib":
                    trained_model = os.path.join(r, fn)
                elif fn == "lineages.metadata.csv":
                    lineages_csv = os.path.join(r, fn)
        if trained_model=="" or header_file==""  or lineages_csv=="":
            print("""Check your environment, didn't find appropriate files from the pangoLEARN repo.\n Trained model must be installed, please see https://cov-lineages.org/pangolin.html for installation instructions.""")
            exit(1)
        else:
            if args.decompress:
                if "compressed_model_size" in config:
                    if os.path.getsize(trained_model) <= config["compressed_model_size"] + 10:
                        print("Decompressing model and header files")
                        model = joblib.load(trained_model)
                        joblib.dump(model, trained_model, compress=0)
                        headers = joblib.load(header_file)
                        joblib.dump(headers, header_file, compress=0)
                    else:
                        print(f'Error: model file already decompressed. Exiting\n')
                        sys.exit(-1)

                    if os.path.getsize(trained_model) >= config["compressed_model_size"] + 10:
                        print(f'Success! Decompressed the model file. Exiting\n')
                        sys.exit(0)
                    else:
                        print(f'Error: failed to decompress model. Exiting\n')
                        sys.exit(-1)

            print("\nData files found")
            print(f"Trained model:\t{trained_model}")
            print(f"Header file:\t{header_file}")
            print(f"Lineages csv:\t{lineages_csv}")
            config["trained_model"] = trained_model
            config["header_file"] = header_file

    reference_fasta = pkg_resources.resource_filename('pangolin', 'data/reference.fasta')
    config["reference_fasta"] = reference_fasta

    variants_file = pkg_resources.resource_filename('pangolin', 'data/config_b.1.1.7.csv')
    config["b117_variants"] = variants_file

    variants_file = pkg_resources.resource_filename('pangolin', 'data/config_b.1.351.csv')
    config["b1351_variants"] = variants_file

<<<<<<< HEAD
=======
    variants_file = pkg_resources.resource_filename('pangolin', 'data/config_p.1.csv')
    config["p1_variants"] = variants_file

    variants_file = pkg_resources.resource_filename('pangolin', 'data/config_p.2.csv')
    config["p2_variants"] = variants_file
    
>>>>>>> a0f2dbab
    if args.write_tree:
        config["write_tree"]="True"

    if args.panGUIlin:
        config["lineages_csv"]=lineages_csv


    if args.verbose:
        quiet_mode = False
    else:
        quiet_mode = True

    # run subtyping
    status = snakemake.snakemake(snakefile, printshellcmds=True,
                                 dryrun=args.dry_run, forceall=True,force_incomplete=True,
                                 config=config, cores=threads,lock=False,quiet=quiet_mode,workdir=tempdir
                                 )

    if status: # translate "success" into shell exit code of 0
       return 0

    return 1


def update(pangolin_version, lineages_version, pangoLEARN_version):
    """
    Using the github releases API check for the latest current release
    of each pangolin, lineages, and pangoLEARN

    Compare these to the currently running versions and if newer versions
    exist

    If newer versions exist then update and exit safely
    """
    # flag if any element is update if everything is the latest release
    # we want to just continue running
    for dependency, version in [('pangolin', pangolin_version),
                                ('pangoLEARN', pangoLEARN_version),
                                ('lineages', lineages_version)]:
        latest_release = request.urlopen(\
            f"https://api.github.com/repos/cov-lineages/{dependency}/releases")
        latest_release = json.load(latest_release)
        latest_release = latest_release[0]['tag_name']

        # to match the tag names add a v to the pangolin internal version
        if dependency == 'pangolin':
            version = "v" + version
        # lineages doesn't need any changes for matching
        # to match the tag names for pangoLEARN add data release
        elif dependency == 'pangoLEARN':
            version = version.replace(' ', ' data release ')

        if version != latest_release:
            subprocess.run([sys.executable, '-m', 'pip', 'install', '--upgrade',
                            f"git+https://github.com/cov-lineages/{dependency}.git@{latest_release}"],
                            check=True,
                            stdout=subprocess.DEVNULL,
                            stderr=subprocess.DEVNULL)
            print(f"{dependency} updated to {latest_release}", file=sys.stderr)
        else:
            print(f"{dependency} already latest release ({latest_release})", file=sys.stderr)

    sys.exit(0)

if __name__ == '__main__':
    main()<|MERGE_RESOLUTION|>--- conflicted
+++ resolved
@@ -51,11 +51,7 @@
     parser.add_argument("-v","--version", action='version', version=f"pangolin {__version__}")
     parser.add_argument("-lv","--lineages-version", action='version', version=f"lineages {lineages.__version__}",help="show lineages's version number and exit")
     parser.add_argument("-pv","--pangoLEARN-version", action='version', version=f"pangoLEARN {pangoLEARN.__version__}",help="show pangoLEARN's version number and exit")
-<<<<<<< HEAD
     parser.add_argument("--update", action='store_true', default=False, help="Automatically updates to latest release of pangolin, pangoLEARN, and lineages then exits")
-=======
-    
->>>>>>> a0f2dbab
 
     if len(sysargs)<1:
         parser.print_help()
@@ -302,15 +298,12 @@
     variants_file = pkg_resources.resource_filename('pangolin', 'data/config_b.1.351.csv')
     config["b1351_variants"] = variants_file
 
-<<<<<<< HEAD
-=======
     variants_file = pkg_resources.resource_filename('pangolin', 'data/config_p.1.csv')
     config["p1_variants"] = variants_file
 
     variants_file = pkg_resources.resource_filename('pangolin', 'data/config_p.2.csv')
     config["p2_variants"] = variants_file
-    
->>>>>>> a0f2dbab
+
     if args.write_tree:
         config["write_tree"]="True"
 
