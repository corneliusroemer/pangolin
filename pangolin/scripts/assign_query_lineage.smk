from Bio import SeqIO
from Bio import Phylo
import sys
import os

if config.get("lineages_csv"):
    print("Going to run the global report summary")
else:
    config["lineages_csv"]=""


if config["lineages_csv"] != "":
    if config["write_tree"]==True:
        rule all:
            input:
                config["outfile"],
<<<<<<< HEAD
                os.path.join(config["outdir"] , "global_lineage_information.csv"),
                os.path.join(config["outdir"] , "pangolin_trees/tree_file_names.txt")
=======
                os.path.join(config["outdir"],"global_lineage_information.csv"),
                os.path.join(config["outdir"],"pangolin_trees/tree_file_names.txt")
>>>>>>> 1198d3e1
    else: 
        rule all:
            input:
                config["outfile"],
<<<<<<< HEAD
                os.path.join(config["outdir"] , "global_lineage_information.csv")
=======
                os.path.join(config["outdir"],"global_lineage_information.csv")
>>>>>>> 1198d3e1
else:
    if config["write_tree"]==True:
        rule all:
            input:
                config["outfile"],
<<<<<<< HEAD
                os.path.join(config["outdir"] , "pangolin_trees/tree_file_names.txt")
=======
                os.path.join(config["outdir"],"pangolin_trees/tree_file_names.txt")
>>>>>>> 1198d3e1
    else:
        rule all:
            input:
                config["outfile"]


rule expand_query_fasta:
    input:
        config["query_fasta"]
    params:
        config["query_sequences"]
    output:
        temp(expand(os.path.join(config["tempdir"],"{query}.fasta"),query=config["query_sequences"]))
    run:
        for record in SeqIO.parse(input[0],"fasta"):
            filename = os.path.join(config["tempdir"], f'{record.id}.fasta')
            with open(filename,"w") as fw:
                fw.write(f">{record.id}\n{record.seq}\n")

rule profile_align_query:
    input:
        aln = config["representative_aln"],
        query = os.path.join(config["tempdir"],'{query}.fasta')
    output:
<<<<<<< HEAD
        temp(os.path.join(config["tempdir"] , "{query}.aln.fasta"))
=======
        temp(os.path.join(config["tempdir"],"{query}.aln.fasta"))
>>>>>>> 1198d3e1
    shell:
        "mafft --addprofile {input.query:q} {input.aln:q} > {output:q}"

rule iqtree_with_guide_tree:
    input:
        profile_aln = rules.profile_align_query.output,
        guide_tree = config["guide_tree"]
    output:
<<<<<<< HEAD
        temp(os.path.join(config["tempdir"] , "{query}.aln.fasta.treefile")),
        temp(os.path.join(config["tempdir"] , "{query}.aln.fasta.parstree")),
        temp(os.path.join(config["tempdir"] , "{query}.aln.fasta.splits.nex")),
        temp(os.path.join(config["tempdir"] , "{query}.aln.fasta.contree")),
        temp(os.path.join(config["tempdir"] , "{query}.aln.fasta.log")),
        temp(os.path.join(config["tempdir"] , "{query}.aln.fasta.ckp.gz")),
        temp(os.path.join(config["tempdir"] , "{query}.aln.fasta.iqtree"))
=======
        temp(os.path.join(config["tempdir"],"{query}.aln.fasta.treefile")),
        temp(os.path.join(config["tempdir"],"{query}.aln.fasta.parstree")),
        temp(os.path.join(config["tempdir"],"{query}.aln.fasta.splits.nex")),
        temp(os.path.join(config["tempdir"],"{query}.aln.fasta.contree")),
        temp(os.path.join(config["tempdir"],"{query}.aln.fasta.log")),
        temp(os.path.join(config["tempdir"],"{query}.aln.fasta.ckp.gz")),
        temp(os.path.join(config["tempdir"],"{query}.aln.fasta.iqtree"))
>>>>>>> 1198d3e1
    run:
        iqtree_check = output[0].rstrip("treefile") + "iqtree"
        if os.path.exists(iqtree_check):
            print("Tree exists, going to rerun", iqtree_check)
            shell("iqtree -s {input.profile_aln:q} -bb 1000 -au -alrt 1000 -m HKY -g {input.guide_tree:q} -quiet -o 'outgroup_A' -redo")
        else:
            shell("iqtree -s {input.profile_aln:q} -bb 1000 -au -alrt 1000 -m HKY -g {input.guide_tree:q} -quiet -o 'outgroup_A'")

rule write_trees:
    input:
<<<<<<< HEAD
        trees = expand(os.path.join(config["tempdir"] , "{query}.aln.fasta.treefile"), query=config["query_sequences"]),
        key = config["key"]
    output:
        os.path.join(config["outdir"] , "pangolin_trees/tree_file_names.txt")
=======
        trees = expand(os.path.join(config["tempdir"],"{query}.aln.fasta.treefile"), query=config["query_sequences"]),
        key = config["key"]
    output:
        os.path.join(config["outdir"],"pangolin_trees/tree_file_names.txt")
>>>>>>> 1198d3e1
    run:
        key_dict = {}
        with open(input.key, "r") as f:
            for l in f:
                l = l.rstrip('\n')
                taxon,key = l.split(",")
                key_dict[key] = taxon
        fout = open(output[0],"w")
        fout.write("taxon,treefile_name\n")
        for tree in input.trees:
            new_l = ""
            with open(tree, "r") as f:
                for l in f:
                    l = l.rstrip("\n")
                    new_l = l
                    for key in key_dict:
                        if key in l:
                            new_l = new_l.replace(key, key_dict[key])
                            taxon = key_dict[key].replace(" ","_").replace("/","_").replace("|","_")
                            fout.write(f"{key_dict[key]},{taxon}\n")
                            outdir = "/".join(output[0].split("/")[:-1])
                            with open(outdir + "/" + taxon + ".tree","w") as fw:
                                fw.write(new_l + "\n")

rule to_nexus:
    input:
        rules.iqtree_with_guide_tree.output
    output:
<<<<<<< HEAD
        temp(os.path.join(config["tempdir"] , "{query}.nexus.tree"))
=======
        temp(os.path.join(config["tempdir"],"{query}.nexus.tree"))
>>>>>>> 1198d3e1
    run:
        Phylo.convert(input[0], 'newick', output[0], 'nexus')

rule assign_lineage:
    input:
        tree = rules.to_nexus.output,
    params:
        query = "{query}",
        collapse=0.000005,

    output:
<<<<<<< HEAD
        temp(os.path.join(config["tempdir"] , "{query}.txt"))
=======
        temp(os.path.join(config["tempdir"],"{query}.txt"))
>>>>>>> 1198d3e1
    shell:
        """
        assign_lineage.py  --separator '_' --index 1 \
        --collapse_to_polytomies {params.collapse} --taxon '{params.query}' \
        --input {input.tree:q} --output {output:q}
        """
        
rule gather_reports:
    input:
<<<<<<< HEAD
        reports = expand(os.path.join(config["tempdir"] , "{query}.txt"), query=config["query_sequences"]),
=======
        reports = expand(os.path.join(config["tempdir"], "{query}.txt"), query=config["query_sequences"]),
>>>>>>> 1198d3e1
        key=config["key"]
    params:
        version = config["lineages_version"]
    output:
<<<<<<< HEAD
        os.path.join(config["tempdir"] , "lineage_report.pass_qc.csv")
=======
        os.path.join(config["tempdir"],"lineage_report.pass_qc.csv")
>>>>>>> 1198d3e1
    run:
        key_dict = {}
        with open(input.key, "r") as f:
            for l in f:
                l = l.rstrip('\n')
                taxon,key = l.split(",")
                key_dict[key] = taxon

        fw=open(output[0],"w")

        fw.write("taxon,lineage,SH-alrt,UFbootstrap,lineages_version,status,note\n")
        for lineage_report in input.reports:
            
            with open(lineage_report, "r") as f:
                for l in f:
                    l=l.rstrip()
                    key,lineage,alrt,bootstrap = l.split(",")
                    taxon = key_dict[key]
                    fw.write(f"{taxon},{lineage},{alrt},{bootstrap},{params.version},passed_qc,\n")
        fw.close()

rule add_failed_seqs:
    input:
<<<<<<< HEAD
        qcpass= os.path.join(config["tempdir"] , "lineage_report.pass_qc.csv"),
=======
        qcpass= os.path.join(config["tempdir"],"lineage_report.pass_qc.csv"),
>>>>>>> 1198d3e1
        qcfail= config["qc_fail"]
    params:
        version = config["lineages_version"]
    output:
        config["outfile"]
    run:
        fw = open(output[0],"w")
        with open(input.qcpass, "r") as f:
            for l in f:
                l=l.rstrip()
                fw.write(l + '\n')
        for record in SeqIO.parse(input.qcfail,"fasta"):
            desc_list = record.description.split(" ")
            note = ""
            for i in desc_list:
                if i.startswith("fail="):
                    note = i.lstrip("fail=")
            fw.write(f"{record.id},None,0,0,{params.version},fail,{note}\n")
        fw.close()

rule report_results:
    input:
        csv = config["outfile"],
        lineages_csv = config["lineages_csv"]
    output:
<<<<<<< HEAD
        os.path.join(config["outdir"] , "global_lineage_information.csv")
=======
        os.path.join(config["outdir"],"global_lineage_information.csv")
>>>>>>> 1198d3e1
    shell:
        """
        report_results.py \
        -p {input.csv} \
        -b {input.lineages_csv} \
        -o {output:q} 
        """<|MERGE_RESOLUTION|>--- conflicted
+++ resolved
@@ -14,32 +14,19 @@
         rule all:
             input:
                 config["outfile"],
-<<<<<<< HEAD
-                os.path.join(config["outdir"] , "global_lineage_information.csv"),
-                os.path.join(config["outdir"] , "pangolin_trees/tree_file_names.txt")
-=======
                 os.path.join(config["outdir"],"global_lineage_information.csv"),
                 os.path.join(config["outdir"],"pangolin_trees/tree_file_names.txt")
->>>>>>> 1198d3e1
     else: 
         rule all:
             input:
                 config["outfile"],
-<<<<<<< HEAD
-                os.path.join(config["outdir"] , "global_lineage_information.csv")
-=======
                 os.path.join(config["outdir"],"global_lineage_information.csv")
->>>>>>> 1198d3e1
 else:
     if config["write_tree"]==True:
         rule all:
             input:
                 config["outfile"],
-<<<<<<< HEAD
-                os.path.join(config["outdir"] , "pangolin_trees/tree_file_names.txt")
-=======
                 os.path.join(config["outdir"],"pangolin_trees/tree_file_names.txt")
->>>>>>> 1198d3e1
     else:
         rule all:
             input:
@@ -64,11 +51,7 @@
         aln = config["representative_aln"],
         query = os.path.join(config["tempdir"],'{query}.fasta')
     output:
-<<<<<<< HEAD
-        temp(os.path.join(config["tempdir"] , "{query}.aln.fasta"))
-=======
         temp(os.path.join(config["tempdir"],"{query}.aln.fasta"))
->>>>>>> 1198d3e1
     shell:
         "mafft --addprofile {input.query:q} {input.aln:q} > {output:q}"
 
@@ -77,15 +60,6 @@
         profile_aln = rules.profile_align_query.output,
         guide_tree = config["guide_tree"]
     output:
-<<<<<<< HEAD
-        temp(os.path.join(config["tempdir"] , "{query}.aln.fasta.treefile")),
-        temp(os.path.join(config["tempdir"] , "{query}.aln.fasta.parstree")),
-        temp(os.path.join(config["tempdir"] , "{query}.aln.fasta.splits.nex")),
-        temp(os.path.join(config["tempdir"] , "{query}.aln.fasta.contree")),
-        temp(os.path.join(config["tempdir"] , "{query}.aln.fasta.log")),
-        temp(os.path.join(config["tempdir"] , "{query}.aln.fasta.ckp.gz")),
-        temp(os.path.join(config["tempdir"] , "{query}.aln.fasta.iqtree"))
-=======
         temp(os.path.join(config["tempdir"],"{query}.aln.fasta.treefile")),
         temp(os.path.join(config["tempdir"],"{query}.aln.fasta.parstree")),
         temp(os.path.join(config["tempdir"],"{query}.aln.fasta.splits.nex")),
@@ -93,7 +67,6 @@
         temp(os.path.join(config["tempdir"],"{query}.aln.fasta.log")),
         temp(os.path.join(config["tempdir"],"{query}.aln.fasta.ckp.gz")),
         temp(os.path.join(config["tempdir"],"{query}.aln.fasta.iqtree"))
->>>>>>> 1198d3e1
     run:
         iqtree_check = output[0].rstrip("treefile") + "iqtree"
         if os.path.exists(iqtree_check):
@@ -104,17 +77,10 @@
 
 rule write_trees:
     input:
-<<<<<<< HEAD
-        trees = expand(os.path.join(config["tempdir"] , "{query}.aln.fasta.treefile"), query=config["query_sequences"]),
-        key = config["key"]
-    output:
-        os.path.join(config["outdir"] , "pangolin_trees/tree_file_names.txt")
-=======
         trees = expand(os.path.join(config["tempdir"],"{query}.aln.fasta.treefile"), query=config["query_sequences"]),
         key = config["key"]
     output:
         os.path.join(config["outdir"],"pangolin_trees/tree_file_names.txt")
->>>>>>> 1198d3e1
     run:
         key_dict = {}
         with open(input.key, "r") as f:
@@ -143,11 +109,7 @@
     input:
         rules.iqtree_with_guide_tree.output
     output:
-<<<<<<< HEAD
-        temp(os.path.join(config["tempdir"] , "{query}.nexus.tree"))
-=======
         temp(os.path.join(config["tempdir"],"{query}.nexus.tree"))
->>>>>>> 1198d3e1
     run:
         Phylo.convert(input[0], 'newick', output[0], 'nexus')
 
@@ -159,11 +121,7 @@
         collapse=0.000005,
 
     output:
-<<<<<<< HEAD
-        temp(os.path.join(config["tempdir"] , "{query}.txt"))
-=======
         temp(os.path.join(config["tempdir"],"{query}.txt"))
->>>>>>> 1198d3e1
     shell:
         """
         assign_lineage.py  --separator '_' --index 1 \
@@ -173,20 +131,13 @@
         
 rule gather_reports:
     input:
-<<<<<<< HEAD
-        reports = expand(os.path.join(config["tempdir"] , "{query}.txt"), query=config["query_sequences"]),
-=======
         reports = expand(os.path.join(config["tempdir"], "{query}.txt"), query=config["query_sequences"]),
->>>>>>> 1198d3e1
         key=config["key"]
     params:
         version = config["lineages_version"]
     output:
-<<<<<<< HEAD
         os.path.join(config["tempdir"] , "lineage_report.pass_qc.csv")
-=======
         os.path.join(config["tempdir"],"lineage_report.pass_qc.csv")
->>>>>>> 1198d3e1
     run:
         key_dict = {}
         with open(input.key, "r") as f:
@@ -210,11 +161,7 @@
 
 rule add_failed_seqs:
     input:
-<<<<<<< HEAD
-        qcpass= os.path.join(config["tempdir"] , "lineage_report.pass_qc.csv"),
-=======
         qcpass= os.path.join(config["tempdir"],"lineage_report.pass_qc.csv"),
->>>>>>> 1198d3e1
         qcfail= config["qc_fail"]
     params:
         version = config["lineages_version"]
@@ -240,11 +187,7 @@
         csv = config["outfile"],
         lineages_csv = config["lineages_csv"]
     output:
-<<<<<<< HEAD
-        os.path.join(config["outdir"] , "global_lineage_information.csv")
-=======
         os.path.join(config["outdir"],"global_lineage_information.csv")
->>>>>>> 1198d3e1
     shell:
         """
         report_results.py \
