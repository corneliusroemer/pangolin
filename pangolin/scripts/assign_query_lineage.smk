from Bio import SeqIO
from Bio import Phylo
import sys
import os

if config.get("lineages_csv"):
    print("Going to run the global report summary")
else:
    config["lineages_csv"]=""

<<<<<<< HEAD
rule all:
    input:
        config["outdir"] + "/lineage_report.csv"
=======

if config["lineages_csv"] != "":
    if config["write_tree"]==True:
        rule all:
            input:
                config["outfile"],
                config["outdir"] + "/global_lineage_information.csv",
                config["outdir"] + "/pangolin_trees/tree_file_names.txt"
    else: 
        rule all:
            input:
                config["outfile"],
                config["outdir"] + "/global_lineage_information.csv"
else:
    if config["write_tree"]==True:
        rule all:
            input:
                config["outfile"],
                config["outdir"] + "/pangolin_trees/tree_file_names.txt"
    else:
        rule all:
            input:
                config["outfile"]

>>>>>>> c92c6df5

rule expand_query_fasta:
    input:
        config["query_fasta"]
    params:
        config["query_sequences"]
    output:
        temp(expand(config["tempdir"] + '/{query}.fasta',query=config["query_sequences"]))
    run:
        for record in SeqIO.parse(input[0],"fasta"):
            with open(config["tempdir"] + f'/{record.id}.fasta',"w") as fw:
                fw.write(f">{record.id}\n{record.seq}\n")

rule profile_align_query:
    input:
        aln = config["representative_aln"],
        query = config["tempdir"] + '/{query}.fasta'
    output:
        temp(config["tempdir"] + "/{query}.aln.fasta")
    shell:
        "mafft --addprofile {input.query:q} {input.aln:q} > {output:q}"

rule iqtree_with_guide_tree:
    input:
        profile_aln = rules.profile_align_query.output,
        guide_tree = config["guide_tree"]
    output:
        temp(config["tempdir"] + "/{query}.aln.fasta.treefile"),
        temp(config["tempdir"] + "/{query}.aln.fasta.parstree"),
        temp(config["tempdir"] + "/{query}.aln.fasta.splits.nex"),
        temp(config["tempdir"] + "/{query}.aln.fasta.contree"),
        temp(config["tempdir"] + "/{query}.aln.fasta.log"),
        temp(config["tempdir"] + "/{query}.aln.fasta.ckp.gz"),
        temp(config["tempdir"] + "/{query}.aln.fasta.iqtree")
    run:
        iqtree_check = output[0].rstrip("treefile") + "iqtree"
        if os.path.exists(iqtree_check):
            print("Tree exists, going to rerun", iqtree_check)
            shell("iqtree -s {input.profile_aln:q} -bb 1000 -au -alrt 1000 -m HKY -g {input.guide_tree:q} -quiet -o 'outgroup_A' -redo")
        else:
            shell("iqtree -s {input.profile_aln:q} -bb 1000 -au -alrt 1000 -m HKY -g {input.guide_tree:q} -quiet -o 'outgroup_A'")

rule write_trees:
    input:
        trees = expand(config["tempdir"] + "/{query}.aln.fasta.treefile", query=config["query_sequences"]),
        key = config["key"]
    output:
        config["outdir"] + "/pangolin_trees/tree_file_names.txt"
    run:
        key_dict = {}
        with open(input.key, "r") as f:
            for l in f:
                l = l.rstrip('\n')
                taxon,key = l.split(",")
                key_dict[key] = taxon
        fout = open(output[0],"w")
        fout.write("taxon,treefile_name\n")
        for tree in input.trees:
            new_l = ""
            with open(tree, "r") as f:
                for l in f:
                    l = l.rstrip("\n")
                    new_l = l
                    for key in key_dict:
                        if key in l:
                            new_l = new_l.replace(key, key_dict[key])
                            taxon = key_dict[key].replace(" ","_").replace("/","_").replace("|","_")
                            fout.write(f"{key_dict[key]},{taxon}\n")
                            outdir = "/".join(output[0].split("/")[:-1])
                            with open(outdir + "/" + taxon + ".tree","w") as fw:
                                fw.write(new_l + "\n")

rule to_nexus:
    input:
        rules.iqtree_with_guide_tree.output
    output:
        temp(config["tempdir"] + "/{query}.nexus.tree")
    run:
        Phylo.convert(input[0], 'newick', output[0], 'nexus')

rule assign_lineage:
    input:
        tree = rules.to_nexus.output,
    params:
        query = "{query}",
        collapse=0.000005,

    output:
        temp(config["tempdir"] + "/{query}.txt")
    shell:
        """
        assign_lineage.py  --separator '_' --index 1 \
        --collapse_to_polytomies {params.collapse} --taxon '{params.query}' \
        --input {input.tree:q} --output {output:q}
        """
        
rule gather_reports:
    input:
        reports = expand(config["tempdir"] + "/{query}.txt", query=config["query_sequences"]),
        key=config["key"]
    params:
        version = config["lineages_version"]
    output:
        config["tempdir"] + "/lineage_report.pass_qc.csv"
    run:
        key_dict = {}
        with open(input.key, "r") as f:
            for l in f:
                l = l.rstrip('\n')
                taxon,key = l.split(",")
                key_dict[key] = taxon

        fw=open(output[0],"w")

        fw.write("taxon,lineage,SH-alrt,UFbootstrap,lineages_version,status,note\n")
        for lineage_report in input.reports:
            
            with open(lineage_report, "r") as f:
                for l in f:
                    l=l.rstrip()
                    key,lineage,alrt,bootstrap = l.split(",")
                    taxon = key_dict[key]
                    fw.write(f"{taxon},{lineage},{alrt},{bootstrap},{params.version},passed_qc,\n")
        fw.close()

rule add_failed_seqs:
    input:
        qcpass= config["tempdir"] + "/lineage_report.pass_qc.csv",
        qcfail= config["qc_fail"]
    params:
        version = config["lineages_version"]
    output:
        config["outfile"]
    run:
        fw = open(output[0],"w")
        with open(input.qcpass, "r") as f:
            for l in f:
                l=l.rstrip()
                fw.write(l + '\n')
        for record in SeqIO.parse(input.qcfail,"fasta"):
            desc_list = record.description.split(" ")
            note = ""
            for i in desc_list:
                if i.startswith("fail="):
                    note = i.lstrip("fail=")
            fw.write(f"{record.id},None,0,0,{params.version},fail,{note}\n")
        fw.close()

rule report_results:
    input:
        csv = config["outfile"],
        lineages_csv = config["lineages_csv"]
    output:
        config["outdir"] + "/global_lineage_information.csv"
    shell:
        """
        report_results.py \
        -p {input.csv} \
        -b {input.lineages_csv} \
        -o {output:q} 
        """<|MERGE_RESOLUTION|>--- conflicted
+++ resolved
@@ -8,11 +8,6 @@
 else:
     config["lineages_csv"]=""
 
-<<<<<<< HEAD
-rule all:
-    input:
-        config["outdir"] + "/lineage_report.csv"
-=======
 
 if config["lineages_csv"] != "":
     if config["write_tree"]==True:
@@ -37,7 +32,6 @@
             input:
                 config["outfile"]
 
->>>>>>> c92c6df5
 
 rule expand_query_fasta:
     input:
